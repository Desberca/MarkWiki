use std::path::Path;

use crate::wiki::build_file_tree;
use crate::wiki::FileNode;
use crate::wiki::Wiki;

/// 获取指定知识库的文件结构
///
/// 该函数会递归遍历指定知识库的目录结构，构建完整的文件树结构并返回。
///
/// # 参数
/// * `wiki_name` - 知识库名称，用于确定要查询的目标知识库
///
/// # 返回值
/// * `Result<FileNode, String>` - 成功时返回 `Ok(FileNode)`，包含知识库的完整文件结构
/// * 失败时返回 `Err(String)`，包含具体错误信息
#[tauri::command]
pub async fn get_wiki_file_structure(wiki_name: String) -> Result<FileNode, String> {
    // 构建目标知识库的存储目录
    let target_wiki_dir = Wiki::from_name(&wiki_name)
        .map(|wiki| wiki.path)
        .map_err(|e| format!("无法打开知识库 {}: {}", wiki_name, e))?;

    // 构建文件树并返回
    build_file_tree(Path::new(&target_wiki_dir)).map_err(|e| e.to_string())
}

/// 获取MarkWiki运行路径下的所有知识库列表
///
/// 该函数会遍历Wiki目录下的所有文件夹，检查每个文件夹是否为Git仓库，并判断是否配置了远程仓库。
/// 主要用于在应用程序界面中显示所有可用的知识库。
///
/// # 返回值
/// * `Result<Vec<Wiki>, String>` - 成功时返回 `Ok(Vec<Wiki>)`，包含所有知识库的基本信息
/// * 失败时返回 `Err(String)`，包含具体错误信息
#[tauri::command]
pub async fn get_wiki_list() -> Result<Vec<Wiki>, String> {
    // 统计知识库信息
    let mut wikis = Vec::new();

    // 遍历 Wikis 目录下的所有文件夹
    for entry in std::fs::read_dir(
        &Wiki::get_wiki_storage_dir().map_err(|e| format!("无法打开所有知识库的统一存储目录: {}", e))?,
    )
    .map_err(|e| format!("读取知识库目录失败: {}", e))?
    {
        let entry = entry.map_err(|e| format!("读取条目失败: {}", e))?;
        let path = entry.path();

        // 跳过非目录
        if !path.is_dir() {
            continue;
        }

        // 将文件夹名称转换为知识库名称
        let Some(name) = path.file_name().and_then(|n| n.to_str()) else {
            continue;
        };

        // 尝试从知识库名称创建 Wiki 实例
        if let Ok(wiki) = Wiki::from_name(name) {
            wikis.push(wiki);
        }
    }

    Ok(wikis)
}

/// 创建本地知识库
///
/// 该函数会在本地创建一个新的知识库目录，并在其中初始化Git仓库。
/// 如果创建过程中出现错误，会自动清理已创建的目录。
///
/// # 参数
/// * `wiki_name` - 要创建的知识库名称
///
/// # 返回值
/// * `Result<Wiki, String>` - 成功时返回 `Ok(Wiki)`，包含新创建的知识库信息
/// * 失败时返回 `Err(String)`，包含具体错误信息
#[tauri::command]
pub async fn create_local_wiki(wiki_name: &str) -> Result<Wiki, String> {
    // 检查知识库是否已存在
    if Wiki::exists(wiki_name) {
        return Err(format!("知识库 {} 已存在", wiki_name));
    }

    // 创建知识库并返回新创建的Wiki实例
    Wiki::create_local_wiki(wiki_name)
        .map_err(|e| format!("创建本地知识库失败: {}", e))
}

/// 从远程URL创建知识库
///
/// 该函数会从指定的远程Git仓库URL克隆内容，并在本地创建对应的知识库。
/// 知识库名称会从URL中自动提取。如果克隆过程中出现错误，会自动清理已创建的目录。
///
/// # 参数
/// * `remote_url` - 远程Git仓库的URL
///
/// # 返回值
/// * `Result<Wiki, String>` - 成功时返回 `Ok(Wiki)`，包含新创建的知识库信息
/// * 失败时返回 `Err(String)`，包含具体错误信息
#[tauri::command]
pub async fn create_remote_wiki(remote_url: &str) -> Result<Wiki, String> {
    // 从URL提取仓库名称
    let wiki_name = remote_url
        .split('/')
        .next_back()
        .and_then(|s| s.split('.').next())
        .ok_or("从URL提取仓库名称失败")?;

    // 检查知识库是否已存在
    if Wiki::exists(wiki_name) {
        return Err(format!("知识库 {} 已存在", wiki_name));
    }

    // 从远程URL创建知识库
    Wiki::create_remote_wiki(wiki_name, remote_url)
<<<<<<< HEAD
        .map(|_| ())
        .map_err(|_| format!("从远程URL创建知识库失败"))
}

/// 删除知识库
///
/// 该函数会删除指定名称的知识库，包括其所有内容。
/// 请谨慎使用此功能，删除操作是不可逆的。
///
/// # 参数
/// * `wiki_name` - 要删除的知识库名称
///
/// # 返回值
/// * `Result<(), String>` - 成功时返回 `Ok(())`
/// * 失败时返回 `Err(String)`，包含具体错误信息
#[tauri::command]
pub async fn delete_wiki(wiki_name: &str) -> Result<(), String> {
    // 构建目标知识库的存储目录
    let target_wiki_dir = Wiki::get_wiki_storage_dir()
        .map_err(|_| "无法打开所有知识库的统一存储目录")?
        .join(wiki_name);

    // 检查知识库目录是否存在
    if !target_wiki_dir.exists() {
        return Err(format!("知识库不存在: {}", wiki_name));
    }

    // 检查是否为目录
    if !target_wiki_dir.is_dir() {
        return Err(format!("指定的路径不是一个目录: {:?}", target_wiki_dir));
    }

    // 删除知识库目录
    std::fs::remove_dir_all(&target_wiki_dir)
        .map_err(|e| format!("删除知识库失败: {}", e))?;

    Ok(())
=======
        .map_err(|e| format!("从远程URL创建知识库失败: {}", e))
>>>>>>> 963fa051
}<|MERGE_RESOLUTION|>--- conflicted
+++ resolved
@@ -116,9 +116,7 @@
 
     // 从远程URL创建知识库
     Wiki::create_remote_wiki(wiki_name, remote_url)
-<<<<<<< HEAD
-        .map(|_| ())
-        .map_err(|_| format!("从远程URL创建知识库失败"))
+        .map_err(|e| format!("从远程URL创建知识库失败: {}", e))
 }
 
 /// 删除知识库
@@ -154,7 +152,4 @@
         .map_err(|e| format!("删除知识库失败: {}", e))?;
 
     Ok(())
-=======
-        .map_err(|e| format!("从远程URL创建知识库失败: {}", e))
->>>>>>> 963fa051
 }